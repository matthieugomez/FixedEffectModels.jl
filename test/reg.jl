--- conflicted
+++ resolved
@@ -189,14 +189,9 @@
 # catch when IV underidentified : re-try when 0.5
 #@test_throws ErrorException reg(df, @formula(y ~ x1 + (x2 + w = x2)))
 
-<<<<<<< HEAD
 # catch continuous variables in fixed effects
 #@test_throws ErrorException reg(df, @model(y ~ x1, fe = x2))
 # @test_throws ErrorException reg(df, @model(y ~ x1, fe = x2 + pid1))
-=======
-
-
->>>>>>> 6798bcd7
 
 
 
