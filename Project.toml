name = "FixedEffectModels"
uuid = "9d5cd8c9-2029-5cab-9928-427838db53e3"
<<<<<<< HEAD
version = "0.8.0"
=======
version = "0.7.5"
>>>>>>> 6798bcd7

[deps]
CategoricalArrays = "324d7699-5711-5eae-9e2f-1d82baa6b597"
Combinatorics = "861a8166-3701-5b0c-9a16-15d98fcdc6aa"
DataFrames = "a93c6f00-e57d-5684-b7b6-d8193f3e46c0"
Distributions = "31c24e10-a181-5473-b8eb-7969acd0382f"
FillArrays = "1a297f60-69ca-5386-bcde-b61e274b549b"
FixedEffects = "c8885935-8500-56a7-9867-7708b20db0eb"
LinearAlgebra = "37e2e46d-f89d-539d-b4ee-838fcccc9c8e"
Printf = "de0858da-6303-5e67-8744-51eddeeeb8d7"
Random = "9a3f8284-a2c9-5f02-9a11-845980a1fd5c"
Reexport = "189a3867-3050-52da-a836-e630ba90ab69"
Statistics = "10745b16-79ce-11e8-11f9-7d13ad32a3b2"
StatsBase = "2913bbd2-ae8a-5f71-8c99-4fb6c76f3a91"

[compat]
DataFrames = "≥ 0.19.1"
Distributions = "≥ 0.4.6"
FixedEffects = "≥ 0.1.1"
StatsBase = "≥ 0.22.0"
<<<<<<< HEAD
StatsModels = "≥ 0.6.0"
=======
>>>>>>> 6798bcd7
julia = "≥ 1.1.0"

[extras]
CSV = "336ed68f-0bac-5ca0-87d4-7b16caf5d00b"
LinearAlgebra = "37e2e46d-f89d-539d-b4ee-838fcccc9c8e"
Random = "9a3f8284-a2c9-5f02-9a11-845980a1fd5c"
Statistics = "10745b16-79ce-11e8-11f9-7d13ad32a3b2"
Test = "8dfed614-e22c-5e08-85e1-65c5234f0b40"

[targets]
test = ["CSV", "Statistics", "LinearAlgebra", "Test", "Random"]<|MERGE_RESOLUTION|>--- conflicted
+++ resolved
@@ -1,10 +1,6 @@
 name = "FixedEffectModels"
 uuid = "9d5cd8c9-2029-5cab-9928-427838db53e3"
-<<<<<<< HEAD
 version = "0.8.0"
-=======
-version = "0.7.5"
->>>>>>> 6798bcd7
 
 [deps]
 CategoricalArrays = "324d7699-5711-5eae-9e2f-1d82baa6b597"
@@ -25,10 +21,7 @@
 Distributions = "≥ 0.4.6"
 FixedEffects = "≥ 0.1.1"
 StatsBase = "≥ 0.22.0"
-<<<<<<< HEAD
 StatsModels = "≥ 0.6.0"
-=======
->>>>>>> 6798bcd7
 julia = "≥ 1.1.0"
 
 [extras]
