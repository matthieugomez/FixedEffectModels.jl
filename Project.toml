--- conflicted
+++ resolved
@@ -18,11 +18,7 @@
 Tables = "bd369af6-aec1-5ad0-b16a-f7cc5008161c"
 
 [compat]
-<<<<<<< HEAD
-Combinatorics = "0, 1"
-=======
 Combinatorics = "0, 1.0"
->>>>>>> f1ee3e09
 DataFrames = "0.19, 0.20"
 Distributions = "0"
 FillArrays = "0"
